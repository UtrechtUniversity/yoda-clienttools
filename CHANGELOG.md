--- conflicted
+++ resolved
@@ -1,17 +1,14 @@
 # Change log
-
-<<<<<<< HEAD
 
 ## NOT YET RELEASED
 
 - add "data duplication" report - prints report that shows which directory trees appear
   both in a research and vault collection.
-=======
+
 ## 2025-05-07 v1.11.0
 
 - add "old vs new data" report - prints report on total replica size of data objects,
   grouped by old (not recently modified) vs new (recently modified) data objects
->>>>>>> 1906475a
 
 ## 2025-03-10 v1.10.0
 
